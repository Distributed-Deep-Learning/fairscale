--- conflicted
+++ resolved
@@ -12,6 +12,7 @@
 import torch.distributed as dist
 from torch.optim import SGD, Optimizer
 from .utils import batch_broadcast, broadcast_object, recursive_copy_to_device
+from torch.nn import Parameter
 
 if TYPE_CHECKING:  # pragma: no cover
     from torch.optim.optimizer import _params_t
@@ -77,16 +78,13 @@
         self._all_states: List[Dict[str, Any]] = []
 
         # Current device is set by the parameters allocated to this rank
-<<<<<<< HEAD
-        self._device = self.partition_parameters()[self.rank][0]["params"][0].device
+        self._device = split_param_groups[self.rank][0]["params"][0].device
+
+        # Broadcast buffer settings
         self._buffer: torch.Tensor = torch.rand((1,), device=torch.device("cpu"))
         self._buffer_size = buffer_size
         self._broadcast_buffer_skip = broadcast_buffer_skip
-
         assert self._buffer_size > self._broadcast_buffer_skip
-=======
-        self._device = split_param_groups[self.rank][0]["params"][0].device
->>>>>>> ee38e1e0
 
     def partition_parameters(self) -> List[List[dict]]:
         """Partitions parameters across distributed ranks.
